--- conflicted
+++ resolved
@@ -1,13 +1,10 @@
-<<<<<<< HEAD
 from .codetimer import Timer, timercontext, functiontimer, TimerStats, functiontimerstats, MemoryTracker
 
 __author__ = 'Anustuv Pal'
 __email__ = 'anustuv@gmail.com'
-=======
-from .codetimer import Timer, FunctionTimer, TimerStats, FunctionTimerStats
+__license__ = 'MIT'
 
 __author__ = 'Anustuv Pal'
 __email__ = 'anustuv@gmail.com'
 __url__ = 'https://github.com/gulaki'
->>>>>>> d2f8d5de
 __license__ = 'MIT'